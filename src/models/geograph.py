"""
Module for processing and analysis of the geospatial graph.

See https://networkx.org/documentation/stable/index.html for graph operations.
"""
from __future__ import annotations

import bz2
import gzip
import inspect
import os
import pathlib
import pickle
from copy import deepcopy
from itertools import zip_longest
<<<<<<< HEAD
from typing import Any, Callable, Dict, Iterable, List, Optional, Union
=======
from typing import Any, Callable, Dict, List, Optional, Union
>>>>>>> c25f8f9b

import geopandas as gpd
import networkx as nx
import numpy as np
import pandas as pd
import pyproj
import rasterio
import shapely
from shapely.prepared import prep
from src.data_loading import rasterio_utils
from src.models import binary_graph_operations, metrics
from src.models.metrics import Metric
from tqdm import tqdm

pd.options.mode.chained_assignment = None  # default='warn'

VALID_EXTENSIONS = (
    ".pickle",
    ".pkl",
    ".gz",
    ".bz2",
    ".shp",
    ".gpkg",
    ".tiff",
    ".tif",
    ".geotif",
    ".geotiff",
)


class GeoGraph:
    """Class for the fragmentation graph."""

    def __init__(
        self,
        data,
        crs: Optional[Union[str, pyproj.CRS]] = None,
        graph_save_path: Optional[Union[str, os.PathLike]] = None,
        raster_save_path: Optional[Union[str, os.PathLike]] = None,
        columns_to_rename: Optional[Dict[str, str]] = None,
        tolerance: float = 0.0,
        **kwargs,
    ) -> None:
        """
        Class for the fragmentation graph.

        This class can load a pickled networkx graph directly, or create the
        graph from
            - a path to vector data (.shp, .gpkg)
            - a path to raster data  (.tif, .tiff, .geotif, .geotiff)
            - a numpy array containing raster data
            - a dataframe containing polygons.

        Note that the final dataframe must contain a class label column named
        "class_label" and a "geometry column containing the polygon data - the
        `columns_to_rename` argument allows for renaming columns to ensure this.

        Warning: loading and saving GeoGraphs uses pickle. Loading untrusted
        data using the pickle module is not secure as it can execute arbitrary
        code. Therefore, only load GeoGraphs that come from a trusted source.
        See the pickle documentation for more details:
        https://docs.python.org/3/library/pickle.html

        Args:
            data: Can be a path to a pickle file or compressed pickle file to load
            the graph from, a path to vector data in GPKG or Shapefile format,
            a path to raster data in GeoTiff format, a numpy array containing raster
            data, or a dataframe containing polygons.
            crs (str): Coordinate reference system to set on the resulting
            dataframe. Warning: whatever units of distance the CRS uses will be
            the units of distance for all polygon calculations, including for
            the `tolerance` argument. Using a lat-long CRS can therefore result
            in incoherent output.
            graph_save_path (str or pathlib.Path, optional): A path to a pickle
            file to save the graph to, can be `.gz` or `.bz2`. Defaults to None,
            which will not save the graph.
            raster_save_path (str or pathlib.Path, optional): A path to a file
            to save the polygonised raster data in. A path to a GPKG file is
            recommended, but Shapefiles also work. Defaults to None, which will
            not save the polygonised data.
            columns_to_rename (Dict[str, str], optional): A dictionary mapping
            column names in the loaded dataframe with the new names of these
            columns. Use this to ensure that the dataframe has "class_label" and
            "geometry" columns. Defaults to None.
            tolerance (float, optional): Adds edges between neighbours that are
            at most `tolerance` units apart. Defaults to 0.

            **mask (np.ndarray, optional): Boolean mask that can be applied over
            the polygonisation. Defaults to None.
            **transform (affine.Affine, optional): Affine transformation to
            apply when polygonising. Defaults to the identity transform.
            **connectivity (int, optional): Use 4 or 8 pixel connectivity for
            grouping pixels into features. 8 can cause issues, Defaults to 4.
            **apply_buffer (bool, optional): Apply shapely buffer function to
            the polygons after polygonising. This can fix issues with the
            polygonisation creating invalid geometries.
        """
        super().__init__()
        self.graph = nx.Graph()
        self.habitats: Dict[str, HabitatGeoGraph] = {}
        self._crs: Optional[Union[str, pyproj.CRS]] = crs
        self._columns_to_rename: Optional[Dict[str, str]] = columns_to_rename
        self._tolerance: float = tolerance
        self.metrics: Dict[str, Metric] = {}

        if raster_save_path is not None:
            raster_save_path = pathlib.Path(raster_save_path)
            if raster_save_path.suffix not in (".shp", ".gpkg"):
                raise ValueError("Argument `save_path` should be a GPKG or Shapefile.")
            os.makedirs(raster_save_path.parent, exist_ok=True)
        load_from_graph: bool = False

        # Load from disk
        if isinstance(data, (str, os.PathLike)):
            load_path = pathlib.Path(data)
            assert load_path.exists()
            # Load from saved graph
            if load_path.suffix in (".pickle", ".pkl", ".gz", ".bz2"):
                self.df = self._load_from_graph_path(load_path)
                load_from_graph = True
            # Load from saved vector data
            elif load_path.suffix in (".shp", ".gpkg"):
                self.df = self._load_from_vector_path(load_path)
            # Load from saved raster data
            elif load_path.suffix in (".tiff", ".tif", ".geotif", ".geotiff"):
                self.df = self._load_from_raster_path(
                    load_path, raster_save_path, **kwargs
                )
            else:
                raise ValueError(
                    f"""Extension {load_path.suffix} unknown.
                                 Must be one of {VALID_EXTENSIONS}"""
                )

        # Load from objects in memory
        # Load from dataframe
        elif isinstance(data, gpd.GeoDataFrame):
            self.df = self._load_from_dataframe(data, tolerance=self._tolerance)
        # Load from raster array
        elif isinstance(data, np.ndarray):
            self.df = self._load_from_raster(data, raster_save_path, **kwargs)
        else:
            raise ValueError(
                """Type of `data` unknown. Must be a dataframe, numpy
                             array, or file path."""
            )

        # Save resulting graph, if we didn't load from graph.
        if not load_from_graph and graph_save_path is not None:
            graph_save_path = pathlib.Path(graph_save_path)
            os.makedirs(graph_save_path.parent, exist_ok=True)
            self.save_graph(graph_save_path)

        self.components = self.get_graph_components(calc_polygons=False)

        print(
            f"Graph successfully loaded with {self.graph.number_of_nodes()} nodes",
            f"and {self.graph.number_of_edges()} edges.",
        )

    def __eq__(self, o: object) -> bool:
        if not isinstance(o, GeoGraph):
            return False
        return nx.fast_could_be_isomorphic(self.graph, o.graph)

    @property
    def rtree(self):
        """Return Rtree object."""
        return self.df.sindex

    @property
    def crs(self):
        """Return crs of dataframe."""
        return self.df.crs

    @property
    def bounds(self):
        """Return bounds of entire graph"""
        return self.df.total_bounds

    @property
    def class_label(self):
        """Return class label of nodes directly from underlying numpy array.

        Note: Uses `iloc` type indexing.
        """
        return self.df["class_label"].values

    @property
    def geometry(self):
        """Return geometry of nodes from underlying numpy array.

        Note: Uses `iloc` type indexing.
        """
        return self.df["geometry"].values

    def _load_from_vector_path(
        self,
        vector_path: pathlib.Path,
        load_slice=None,
    ) -> gpd.GeoDataFrame:
        """
        Load graph and dataframe with vector data from GeoPackage or shape file.

        Args:
            vector_path (pathlib.Path): Path to a gpkg or shp file.
            load_slice: A slice object denoting the rows of the dataframe to
            load. Defaults to None, meaning load all rows.

        Returns:
            gpd.GeoDataFrame: The dataframe containing polygon objects.
        """
        # First try to load as GeoPackage, then as Shapefile.
        if slice is not None:
            dataframe = gpd.read_file(
                vector_path, rows=load_slice, enabled_drivers=["GPKG", "ESRI Shapefile"]
            )
        else:
            dataframe = gpd.read_file(
                vector_path, enabled_drivers=["GPKG", "ESRI Shapefile"]
            )
        return self._load_from_dataframe(dataframe, tolerance=self._tolerance)

    def _load_from_raster_path(
        self,
        raster_path: pathlib.Path,
        save_path: Optional[pathlib.Path],
        **raster_kwargs,
    ) -> gpd.GeoDataFrame:
        """
        Load raster data from a GeoTiff file, then load graph and dataframe.

        Note: Assumes that relevant data is stored in the first band (band 1)
        by default.

        Args:
            raster_path (pathlib.Path): A path to a file of raster data in
            GeoTiff format.
            save_path (pathlib.Path, optional): A path to a file to save the
            polygonised raster data in. A path to a GPKG file is recommended,
            but Shapefiles also work.

        Returns:
            gpd.GeoDataFrame: The dataframe containing polygon objects.
        """
        with rasterio.open(raster_path) as image:
            # Load band 1 (Assumes that landcover map is in first band by default)
            data = image.read(1)
        return self._load_from_raster(data, save_path, **raster_kwargs)

    def _load_from_raster(
        self, data_array: np.ndarray, save_path: Optional[pathlib.Path], **raster_kwargs
    ) -> gpd.GeoDataFrame:
        """
        Load raster data, polygonise, then load graph and dataframe.

        The raster data should be in GeoTiff format.
        Polygonisation via `rasterio.features.shapes`, which uses `gdal_polygonize`.

        References:
        (1) https://rasterio.readthedocs.io/en/latest/api/rasterio.features.html
        (2) https://gdal.org/programs/gdal_polygonize.html

        Args:
            data_array (np.ndarray): 2D numpy array with the raster data.
            save_path (pathlib.Path, optional): A path to a file to save the
            polygonised raster data in. A path to a GPKG file is recommended,
            but Shapefiles also work.

        Returns:
            gpd.GeoDataFrame: The dataframe containing polygon objects.
        """
        vector_df = rasterio_utils.polygonise(data_array=data_array, **raster_kwargs)
        if save_path is not None:
            if save_path.suffix == ".gpkg":
                vector_df.to_file(save_path, driver="GPKG")
            else:
                vector_df.to_file(save_path, driver="ESRI Shapefile")
            save_path.chmod(0o664)
        return self._load_from_dataframe(vector_df, tolerance=self._tolerance)

    def _load_from_graph_path(self, graph_path: pathlib.Path) -> gpd.GeoDataFrame:
        """
        Load networkx graph and dataframe objects from a pickle file.

        Args:
            graph_path (pathlib.Path): Path to a pickle file. Can be compressed
            with gzip or bz2.

        Returns:
            gpd.GeoDataFrame: The dataframe containing polygon objects.
        """
        if graph_path.suffix == ".bz2":
            with bz2.BZ2File(graph_path, "rb") as bz2_file:
                data = pickle.load(bz2_file)
        elif graph_path.suffix == ".gz":
            with gzip.GzipFile(graph_path, "rb") as gz_file:
                data = pickle.loads(gz_file.read())
        else:
            with open(graph_path, "rb") as file:
                data = pickle.load(file)

        self.graph = data["graph"]
        return data["dataframe"]

    def save_graph(self, save_path: pathlib.Path) -> None:
        """
        Save graph with attributes and dataframe as pickle file. Can be compressed.

        Args:
            save_path (pathlib.Path): Path to a pickle file. Can be compressed
            with gzip or bz2 by passing filenames ending in `gz` or `bz2`.

        Raises:
            ValueError: If `save_path` is not a pickle, gz, or bz2 file.
        """
        if save_path.suffix not in (".pickle", ".pkl", ".gz", ".bz2"):
            raise ValueError(
                """Argument `save_path` should be a pickle file or
                compressed file."""
            )
        data = {"graph": self.graph, "dataframe": self.df}
        if save_path.suffix == ".bz2":
            with bz2.BZ2File(save_path, "wb") as bz2_file:
                pickle.dump(data, bz2_file)
        elif save_path.suffix == ".gz":
            with gzip.GzipFile(save_path, "wb") as gz_file:
                gz_file.write(pickle.dumps(data))
        else:
            with open(save_path, "wb") as file:
                pickle.dump(data, file)
        save_path.chmod(0o664)

    def _load_from_dataframe(
        self,
        df: gpd.GeoDataFrame,
        tolerance: float = 0.0,
    ) -> gpd.GeoDataFrame:
        """
        Convert geopandas dataframe to networkx graph.

        This code takes around 3 minutes to run on JASMIN for the Chernobyl
        habitat data.

        Args:
            df (gpd.GeoDataFrame): GeoDataFrame containing polygon objects from
            a shape file.
            tolerance (float, optional): Adds edges between neighbours that are
            at most `tolerance` units apart. Defaults to 0.

        Raises:
            ValueError: If `tolerance` < 0, if `class_label` or `geometry` are
            not columns in the dataframe.

        Returns:
            gpd.GeoDataFrame: The dataframe containing polygon objects.
        """
        if tolerance < 0.0:
            raise ValueError("`tolerance` must be greater than 0.")
        if self._columns_to_rename is not None:
            df = df.rename(columns=self._columns_to_rename)
        if "class_label" not in df.columns:
            raise ValueError("`class_label` must be a column in the dataframe.")
        if "geometry" not in df.columns:
            raise ValueError("`geometry` must be a column in the dataframe.")
        # Assign crs
        if df.crs is None:
            df.crs = self._crs
        if self._crs is not None:
            df = df.to_crs(self._crs)

        # Reset index to ensure consistent indices
        df = df.reset_index(drop=True)
        # Using this list and iterating through it is slightly faster than
        # iterating through df due to the dataframe overhead
        geom: List[shapely.Polygon] = df["geometry"].tolist()
        # this dict maps polygon row numbers in df to a list
        # of neighbouring polygon row numbers
        graph_dict = {}

        if tolerance > 0:
            # Expand the borders of the polygons by `tolerance```
            new_polygons: List[shapely.Polygon] = (
                df["geometry"].buffer(tolerance).tolist()
            )
        # Creating nodes (=vertices) and finding neighbors
        for index, polygon in tqdm(
            enumerate(geom),
            desc="Step 1 of 2: Creating nodes and finding neighbours",
            total=len(geom),
        ):
            if tolerance > 0:
                # find the indexes of all polygons which intersect with this one
                neighbours = df.sindex.query(
                    new_polygons[index], predicate="intersects"
                )
            else:
                neighbours = df.sindex.query(polygon, predicate="intersects")

            graph_dict[index] = neighbours
            # add each polygon as a node to the graph with useful attributes
            self.graph.add_node(
                index,
                rep_point=polygon.representative_point(),
                area=polygon.area,
                perimeter=polygon.length,
                bounds=polygon.bounds,
            )
        # iterate through the dict and add edges between neighbouring polygons
        for polygon_id, neighbours in tqdm(
            graph_dict.items(), desc="Step 2 of 2: Adding edges"
        ):
            for neighbour_id in neighbours:
                if polygon_id != neighbour_id:
                    self.graph.add_edge(polygon_id, neighbour_id)

        # add index name
        df.index.name = "node_index"
        return df

    def merge_nodes(
        self,
        node_list: List[int],
        class_label: Union[int, str],
        final_index: int = None,
    ) -> None:
        """
        Merge a list of nodes in the graph together into a single node.

        This will create a node with a neighbour list and polygon which is the
        union of the nodes in `node_list`.

        Args:
            node_list (List[int]): List of integer node indexes in the graph.
            class_label (int or str): Class label for the resulting node.
            final_index (int, optional): Index to assign to the resulting node.
            Defaults to None, in which case it becomes the highest valid index
            in the dataframe + 1.

        Raises:
            ValueError: If `final_index` is an existing node not in `node_list`,
            or if `node_list` does not contain any existing nodes.
        """
        node_list = [node for node in node_list if self.graph.has_node(node)]
        if len(node_list) == 0:
            raise ValueError("`node_list` must contain at least one node in the graph.")
        if final_index is None:
            final_index = self.df.last_valid_index() + 1
        elif final_index not in node_list and self.graph.has_node(final_index):
            raise ValueError(
                "`final_index` cannot be an existing node that is not in `node_list`."
            )

        # Build set of all neighbours of nodes in node_list, excluding the
        # nodes in node_list.
        adjacency_set = set()
        for node in node_list:
            adjacency_set.update(list(self.graph.neighbors(node)))
        adjacency_set -= adjacency_set.intersection(node_list)

        # Build union polygon.
        polygon = self.df["geometry"].loc[node_list].unary_union
<<<<<<< HEAD

=======
>>>>>>> c25f8f9b
        # Remove nodes from graph and rows from df
        self._remove_nodes(node_list)
        # Add final node to graph and df
<<<<<<< HEAD
        self._add_node(
            final_index, adjacency_set, geometry=polygon, class_label=class_label
=======
        self.graph.add_node(
            final_index,
            rep_point=polygon.representative_point(),
            area=polygon.area,
            perimeter=polygon.length,
            bounds=polygon.bounds,
        )
        data = {"class_label": class_label, "geometry": polygon}
        missing_cols = {key: None for key in set(self.df.columns) - set(data.keys())}
        self.df.loc[final_index] = gpd.GeoSeries(
            {**data, **missing_cols}, crs=self.df.crs
        )
        self.df = self.df.sort_index()
        # Add edges from final node to all neighbours of the original
        self.graph.add_edges_from(
            zip_longest([final_index], adjacency_set, fillvalue=final_index)
>>>>>>> c25f8f9b
        )

    def merge_classes(
        self, class_list: List[Union[str, int]], new_name: Union[str, int]
    ) -> None:
        """
        Merge multiple classes together into one by renaming the class labels.

        Args:
            new_name (Union[str, int]): The new name for the combined class,
            either a string or an int.
            class_list (List): The list of names of class labels to combine.
            Every name in the list must be in the GeoGraph.

        Raises:
            ValueError: If `class_list` contains a class name not already in
            the GeoGraph.
        """
        if not set(class_list).issubset(self.df["class_label"].unique()):
            raise ValueError("`class_list` must only contain valid class names.")
        self.df.loc[self.df["class_label"].isin(class_list), "class_label"] = new_name

    def add_habitat(
        self,
        name: str,
        valid_classes: List[Union[str, int]],
        barrier_classes: Optional[List[Union[str, int]]] = None,
        max_travel_distance: float = 0.0,
        add_distance: bool = False,
        add_component_edges: bool = False,
    ) -> None:
        """
        Create HabitatGeoGraph object and store it in habitats dictionary.

        Creates a habitat subgraph of the main GeoGraph that only contains edges
        between nodes in `valid_classes` as long as they are less than
        `max_travel_distance` apart. All nodes which are not in `valid_classes`
        are not in the resulting habitat graph. This graph is then stored as its
        own HabitatGeoGraph object with all meta information.

        Args:
            name (str): The name of the habitat.
            valid_classes (List): A list of class labels which make up the habitat.
            barrier_classes (List): Defaults to None.
            max_travel_distance (float): The maximum distance the animal(s) in
            the habitat can travel through non-habitat areas. The habitat graph
            will contain edges between any two nodes that have a class label in
            `valid_classes`, as long as they are less than `max_travel_distance`
            units apart. Defaults to 0, which will only create edges between
            directly neighbouring areas.
            add_distance (bool, optional): Whether or not to add the distance
            between polygons as an edge attribute in the habitat graph. Defaults
            to False.
            add_component_edges (bool, optional): Whether to add edges between
            nodes in the ComponentGeoGraph (which is automatically created as an
            attribute of the resulting HabitatGeoGraph) with edge weights that
            are the distance between neighbouring components. Can be
            computationally expensive. Defaults to False.

        Raises:
            ValueError: If max_travel_distance < 0.
        """
        if max_travel_distance < 0.0:
            raise ValueError("`max_travel_distance` must be greater than 0.")
        if barrier_classes is None:
            barrier_classes = []
        hgraph: nx.Graph = deepcopy(self.graph)
        # Remove all edges in the graph, then at the end we only have edges
        # between nodes less than `max_travel_distance` apart
        hgraph.clear_edges()
        # Get dict to convert between iloc indexes and loc indexes
        # These are different only if nodes have been removed from the df
        idx_dict: Dict[int, int] = dict(zip(range(len(self.df)), self.df.index.values))
        # Get dicts of polygons and buff polygons to avoid repeatedly querying
        # the dataframe. These dicts accept loc indexes
        polygons: Dict[int, shapely.Polygon] = self.df["geometry"].to_dict()
        if max_travel_distance > 0:
            # Vectorised buffer on the entire df to calculate the expanded polygons
            # used to get intersections.
            buff_polygons = self.df["geometry"].buffer(max_travel_distance).to_dict()
        # Remove non-habitat nodes from habitat graph
        # np.where is very fast here and gets the iloc based indexes
        # Combining it with the set comprehension reduces time by an order of
        # magnitude compared to `set(self.df.loc[])`
        valid_class_indices = np.isin(self.class_label, valid_classes)
        invalid_idx = {idx_dict[i] for i in np.where(~valid_class_indices)[0]}
        hgraph.remove_nodes_from(invalid_idx)

        for node in tqdm(
            hgraph.nodes, desc="Generating habitat graph", total=len(hgraph)
        ):
            polygon = polygons[node]
            if max_travel_distance > 0:
                buff_poly_bounds = buff_polygons[node].bounds
                buff_poly = prep(buff_polygons[node])
            else:
                buff_poly_bounds = polygon.bounds
                buff_poly = prep(polygon)
            # Query rtree for all polygons within `max_travel_distance` of the original
            for nbr in self.rtree.intersection(buff_poly_bounds):
                # Necessary to correct for the rtree returning iloc indexes
                nbr = idx_dict[nbr]
                # If a node is not a habitat class node, don't add the edge
                if nbr == node or nbr in invalid_idx:
                    continue
                # Otherwise add the edge with distance attribute
                nbr_polygon = polygons[nbr]
                if not hgraph.has_edge(node, nbr) and buff_poly.intersects(nbr_polygon):
                    if add_distance:
                        if max_travel_distance == 0:
                            dist = 0.0
                        else:
                            dist = polygon.distance(nbr_polygon)
                        hgraph.add_edge(node, nbr, distance=dist)
                    else:
                        hgraph.add_edge(node, nbr)
        # Add habitat to habitats dict
        habitat = HabitatGeoGraph(
            data=self.df.iloc[np.where(valid_class_indices)[0]],
            name=name,
            graph=hgraph,
            valid_classes=valid_classes,
            barrier_classes=barrier_classes,
            max_travel_distance=max_travel_distance,
            add_distance=add_distance,
            add_component_edges=add_component_edges,
        )
        self.habitats[name] = habitat

    def apply_to_habitats(self, func: Callable, **kwargs) -> List[Any]:
        """
        Apply a function to all habitats in this GeoGraph.

        The function must be a method of GeoGraph or HabitatGeoGraph. **kwargs
        are applied to the function - all passed arguments must be specified
        with the keyword.

        Args:
            func (Callable): A function that is a method of GeoGraph or
            HabitatGeoGraph. This must not be a method of an instance of
            GeoGraph; it can only be an actual method definition, such as
            `GeoGraph.merge_nodes`.

        Raises:
            ValueError: If `func` is not a method of GeoGraph or HabitatGeoGraph.

        Returns:
            List[Any]: A list of the returned results.
        """
        # __qualname__ should be something like "GeoGraph.merge_nodes"
        if (
            not func.__qualname__.split(".")[0] in ("GeoGraph", "HabitatGeoGraph")
            or "self" not in inspect.signature(func).parameters
        ):
            raise ValueError("`func` is not a method of GeoGraph or HabitatGeoGraph.")
        return [func(self=habitat, **kwargs) for habitat in self.habitats.values()]

    def get_graph_components(
        self, calc_polygons: bool = True, add_distance_edges: bool = False
    ) -> ComponentGeoGraph:
        """Return a GeoGraph with the connected components of this graph.

        This method determines the individual disconnected graph components that
        make up the graph of the GeoGraph object. It returns a ComponentGeoGraph
        object such that each row of the GeoDataFrame and each node in the
        networkx.Graph correspond to a connected component in the main graph,
        and the polygons in the dataframe are the union of all individual
        polygons making up a component in the main graph.

        Warning: this method is very slow if `calc_polygons=True` and the graph
        consists mostly of one big component, since taking the union is expensive.

        This method allows for the UI to visualise components and output their
        number as a metric.

        More info on the definition of graph components can be found here:
        https://en.wikipedia.org/wiki/Component_(graph_theory)

        Args:
            calc_polygons (bool, optional): This determines whether to calculate
            the polygons which are the union of all the polygons that make up
            each component, and load a `ComponentGeoGraph` with a corresponding
            dataframe containing these components. This can be time consuming
            if there is a very large component. Defaults to True.
            add_distance_edges (bool, optional): This determines whether to add
            edges between every pair of nodes, with the distance between their
            corresponding polygons as an edge attribute. Defaults to False.
<<<<<<< HEAD

        Returns:
            ComponentGeoGraph: A ComponentGeoGraph containing the resulting
            GeoDataFrame (if `calc_polygons=True`) and the list of graph
            components.
        """
        components: List[set] = list(nx.connected_components(self.graph))
        if calc_polygons:
            geom = [self.df["geometry"].loc[comp].unary_union for comp in components]
            gdf = gpd.GeoDataFrame(
                {"geometry": geom, "class_label": -1}, crs=self.df.crs
            )
            comp_geograph = ComponentGeoGraph(
                components, gdf, add_distance_edges=add_distance_edges
            )
        else:
            comp_geograph = ComponentGeoGraph(components)
        if not hasattr(self, "components"):
            self.components = comp_geograph
        return comp_geograph

    def get_metric(self, name: str) -> metrics.Metric:
        """
        Calculate and save the metric with name `name` for the current GeoGraph.

        Args:
            name (str): The name of a valid metric for a GeoGraph.

        Returns:
            metrics.Metric: The Metric object, containing the value as well as
            other information about the metric.
        """
=======

        Returns:
            ComponentGeoGraph: A ComponentGeoGraph containing the resulting
            GeoDataFrame (if `calc_polygons=True`) and the list of graph
            components.
        """
        components: List[set] = list(nx.connected_components(self.graph))
        if calc_polygons:
            geom = [self.df["geometry"].loc[comp].unary_union for comp in components]
            gdf = gpd.GeoDataFrame(
                {"geometry": geom, "class_label": -1}, crs=self.df.crs
            )
            comp_geograph = ComponentGeoGraph(
                components, gdf, add_distance_edges=add_distance_edges
            )
        else:
            comp_geograph = ComponentGeoGraph(components)
        if not hasattr(self, "components"):
            self.components = comp_geograph
        return comp_geograph

    def get_metric(self, name: str) -> metrics.Metric:
        """
        Calculate and save the metric with name `name` for the current GeoGraph.

        Args:
            name (str): The name of a valid metric for a GeoGraph.

        Returns:
            metrics.Metric: The Metric object, containing the value as well as
            other information about the metric.
        """
>>>>>>> c25f8f9b
        if name not in metrics.METRICS_DICT:
            raise ValueError("`name` must be the name of a valid metric.")
        try:
            result = self.metrics[name]
        except KeyError:
            # pylint: disable=protected-access
            result = metrics._get_metric(name=name, geo_graph=self)
            self.metrics[name] = result
        return result

    def identify_node(
        self, node_id: int, other_graph: GeoGraph, mode: str
    ) -> List[int]:
        """Return all node ids in `other_graph` which identify with `node_id`."""
        return binary_graph_operations.identify_node(
            self.df.loc[node_id], other_graph=other_graph, mode=mode
        ).tolist()

<<<<<<< HEAD
    def _remove_node(self, node_id: int):
        self._remove_nodes([node_id])

    def _remove_nodes(self, node_ids: Iterable[int]):
        # Remove node from graph (automatically removes edges)
        self.graph.remove_nodes_from(node_ids)
        # Remove data of node from df
        self.df = self.df.drop(index=node_ids)

    def _add_node(self, node_id, adjacencies, **data):  # TODO: vectorize
        """Add node to graph #TODO Docstring """
        # Collect all data on node in one dict
        node_data = dict(data.items())

        # Add node to graph
        self.graph.add_node(
            node_id,
            rep_point=node_data["geometry"].representative_point(),
            area=node_data["geometry"].area,
            perimeter=node_data["geometry"].length,
            class_label=node_data["class_label"],
            bounds=node_data["geometry"].bounds,
        )

        # Add node data to dataframe
        missing_cols = {
            key: None for key in set(self.df.columns) - set(node_data.keys())
        }
        self.df.loc[node_id] = gpd.GeoSeries({**data, **missing_cols}, crs=self.df.crs)
        self.df = self.df.sort_index()

        # Add edges to adjacency list
        self.graph.add_edges_from(
            zip_longest([node_id], adjacencies, fillvalue=node_id)
        )

    # pylint: disable=dangerous-default-value
    def _add_nodes(self, node_ids, adjacencies, node_data={}, **data):
        raise NotImplementedError

    def _merge_graph(self, other: GeoGraph) -> GeoGraph:

        for node_id in self.rtree.intersection(other.bounds):
            print(self.identify_node(node_id, other, mode="edge"))

        raise NotImplementedError

=======
>>>>>>> c25f8f9b

class HabitatGeoGraph(GeoGraph):
    """Class to represent a habitat GeoGraph."""

    def __init__(
        self,
        data: Union[gpd.GeoDataFrame, str, os.PathLike],
        name: Optional[str] = None,
        graph: Optional[nx.Graph] = None,
        valid_classes: Optional[List[Union[str, int]]] = None,
        barrier_classes: Optional[List[Union[str, int]]] = None,
        max_travel_distance: Optional[float] = 0,
        add_distance: bool = False,
        add_component_edges: bool = False,
    ) -> None:
        """
        Class to represent a habitat GeoGraph.

        This class can load a habitat GeoGraph from a GeoDataFrame and networkx
        graph object, or alternatively load saved pickle or compressed pickle
        file with the graph, dataframe, and all metadata. Valid saved file formats
        are .pickle, .pkl, .gz, or .bz2.

        Args:
            data: (GeoDataFrame or Path): Either a dataframe with the polygon
            data for the habitat graph nodes, or a path to a saved habitat. If
            it is a GeoDataFrame, then the other arguments in this init are
            mandatory (except for `add_distance` and `add_component_edges`)
            name (str, optional): The name of the habitat.
            graph (nx.Graph, optional): A networkx graph representing the habitat.
            Defaults to None.
            valid_classes (List, optional): A list of class labels which make up
            the habitat.
            barrier_classes (List, optional): A list of barrier class labels.
            max_travel_distance (float, optional): The maximum distance the
            animal(s) in the habitat can travel through non-habitat areas. The
            habitat graph will contain edges between any two nodes that have a
            class label in `valid_classes`, as long as they are less than
            `max_travel_distance` units apart.
            add_distance (bool, optional): Whether or not to add the distance
            between polygons has been added as an edge attribute in `graph`.
            add_component_edges (bool, optional): Whether to add edges between
            nodes in the ComponentGeoGraph created automatically for this
            habitatwith edge weights that are the distance between neighbouring
            components. Can be computationally expensive. Defaults to False.

        Raises:
            ValueError: If `data` is of an unknown type, or if `data` is a file
            path of an invalid suffix.
        """
        # pylint: disable=super-init-not-called
        if isinstance(data, gpd.GeoDataFrame):
            # Note that index is not reset, so it contains the loc indices of the
            # same patches in the main df
            self.df: gpd.GeoDataFrame = data
            if (
                name is not None
                and graph is not None
                and valid_classes is not None
                and barrier_classes is not None
                and max_travel_distance is not None
            ):
                self.name: str = name
                self.graph: nx.Graph = graph
                self.valid_classes: List[Union[str, int]] = valid_classes
                self.barrier_classes: List[Union[str, int]] = barrier_classes
                self.max_travel_distance: float = max_travel_distance
                self.add_distance: bool = add_distance
        elif isinstance(data, (str, os.PathLike)):
            load_path = pathlib.Path(data)
            assert load_path.exists()
            # Load from saved graph
            if load_path.suffix in (".pickle", ".pkl", ".gz", ".bz2"):
                self._load_from_graph_path(load_path)
            else:
                raise ValueError(
                    f"""Extension {load_path.suffix} unknown.
                                 Must be one of .pickle, .pkl, .gz, .bz2."""
                )
        else:
            raise ValueError(
                """Type of `data` unknown. Must be a dataframe or file path."""
            )
        print("Calculating components...")
        self.components = self.get_graph_components(
            calc_polygons=True, add_distance_edges=add_component_edges
        )
        self.metrics: Dict[str, Metric] = {}
        print(
            f"Habitat successfully loaded with {self.graph.number_of_nodes()} nodes",
            f"and {self.graph.number_of_edges()} edges.",
        )

    def _load_from_graph_path(self, load_path: pathlib.Path) -> None:
        """
        Load networkx graph and dataframe objects from a pickle file.

        Args:
            load_path (pathlib.Path): Path to a pickle file. Can be compressed
            with gzip or bz2.

        Returns:
            gpd.GeoDataFrame: The dataframe containing polygon objects.
        """
        if load_path.suffix == ".bz2":
            with bz2.BZ2File(load_path, "rb") as bz2_file:
                data = pickle.load(bz2_file)
        elif load_path.suffix == ".gz":
            with gzip.GzipFile(load_path, "rb") as gz_file:
                data = pickle.loads(gz_file.read())
        else:
            with open(load_path, "rb") as file:
                data = pickle.load(file)
        self.df = data["dataframe"]
        self.name = data["name"]
        self.valid_classes = data["valid_classes"]
        self.barrier_classes = data["barrier_classes"]
        self.max_travel_distance = data["max_travel_distance"]
        self.add_distance = data["add_distance"]

    def save_habitat(self, save_path: pathlib.Path) -> None:
        """
        Save graph with attributes and dataframe as pickle file. Can be compressed.

        Args:
            save_path (pathlib.Path): Path to a pickle file. Can be compressed
            with gzip or bz2 by passing filenames ending in `gz` or `bz2`.

        Raises:
            ValueError: If `save_path` is not a pickle, gz, or bz2 file.
        """
        if save_path.suffix not in (".pickle", ".pkl", ".gz", ".bz2"):
            raise ValueError(
                """Argument `save_path` should be a pickle file or
                compressed file."""
            )
        data = {
            "graph": self.graph,
            "dataframe": self.df,
            "name": self.name,
            "valid_classes": self.valid_classes,
            "barrier_classes": self.barrier_classes,
            "max_travel_distance": self.max_travel_distance,
            "add_distance": self.add_distance,
        }
        if save_path.suffix == ".bz2":
            with bz2.BZ2File(save_path, "wb") as bz2_file:
                pickle.dump(data, bz2_file)
        elif save_path.suffix == ".gz":
            with gzip.GzipFile(save_path, "wb") as gz_file:
                gz_file.write(pickle.dumps(data))
        else:
            with open(save_path, "wb") as file:
                pickle.dump(data, file)
        save_path.chmod(0o664)


class ComponentGeoGraph(GeoGraph):
    """Class to represent the connected components of a GeoGraph."""

    def __init__(
        self,
        components_list: List[set],
        df: Optional[gpd.GeoDataFrame] = None,
        add_distance_edges: bool = False,
    ) -> None:
        """
        Class for the connected components of a GeoGraph.

        This class can load a graph from only a list of components, in which
        case it will not have a dataframe and the `has_df` class attribute will
        be False, or it can load from both a list of components and a dataframe.
        In the latter case, edges with the polygon distance can be added between
        each pair of nodes (where each node corresponds to a connected component
        in the original graph).

        WARNING: using `add_distance_edges=True` is incredibly slow for anything
        other than the smallest habitats.

        Args:
            components_list (List[set]): A list of sets, where each set contains
            the node indices making up a component from the original graph.
            df (Optional[gpd.GeoDataFrame], optional): A GeoDataFrame in which
            each row contains a polygon that represents a component from a
            GeoGraph. This is optional, and if not passed the graph will be
            created with no edges. Defaults to None.
            add_distance_edges (bool, optional): Boolean that determines whether
            to add edges between every pair of nodes, with the distance between
            their corresponding polygons as an edge attribute. Defaults to False.
        """
        # pylint: disable=super-init-not-called
        self.has_df: bool = True
        self.graph: nx.Graph = nx.Graph()
        self.components_list: List[set] = components_list
        if df is not None:
            self.has_distance_edges: bool = add_distance_edges
            self.df = self._load_from_dataframe(df)
        else:
            self.has_df = False
            self.has_distance_edges = False
            self.graph = nx.empty_graph(len(self.components_list))
        self.metrics: Dict[str, Metric] = {}

    def _load_from_dataframe(
        self,
        df: gpd.GeoDataFrame,
        tolerance: float = 0.0,
    ) -> gpd.GeoDataFrame:
        """
        Load graph from dataframe.

        If `self.has_distance_edges` is True, then this will load a complete graph
        and add the distance between each pair of polygons as an edge attribute.
        Otherwise, it will load an empty graph.

        In both cases, information about the polygons will be stored as node
        attributes.

        Args:
            df (gpd.GeoDataFrame): GeoDataFrame containing polygon objects.
            tolerance (float, optional): Redundant argument to ensure interface
            is consistent with parent class. Defaults to 0.0.

        Returns:
            gpd.GeoDataFrame: A processed GeoDataFrame containing polygon objects.
        """
        # Reset index to ensure consistent indices
        df = df.reset_index(drop=True)
        # Using this list and iterating through it is slightly faster than
        # iterating through df due to the dataframe overhead
        geom: List[shapely.Polygon] = df["geometry"].tolist()
        if self.has_distance_edges:
            self.graph = nx.complete_graph(len(df))
        else:
            self.graph = nx.empty_graph(len(df))
        # Add node attributes
        for node in tqdm(
            self.graph.nodes, desc="Constructing graph", total=len(self.graph)
        ):
            polygon = geom[node]
            self.graph.nodes[node]["rep_point"] = polygon.representative_point()
            self.graph.nodes[node]["area"] = polygon.area
            self.graph.nodes[node]["perimeter"] = polygon.length
            self.graph.nodes[node]["bounds"] = polygon.bounds

        # Add edge attributes if necessary
        if self.has_distance_edges:
            for u, v, attrs in tqdm(
                self.graph.edges.data(data=True),
                desc="Calculating edge weights",
                total=len(self.graph.edges),
            ):
                attrs["distance"] = geom[u].distance(geom[v])
        # add index name
        df.index.name = "node_index"
        return df<|MERGE_RESOLUTION|>--- conflicted
+++ resolved
@@ -13,11 +13,7 @@
 import pickle
 from copy import deepcopy
 from itertools import zip_longest
-<<<<<<< HEAD
 from typing import Any, Callable, Dict, Iterable, List, Optional, Union
-=======
-from typing import Any, Callable, Dict, List, Optional, Union
->>>>>>> c25f8f9b
 
 import geopandas as gpd
 import networkx as nx
@@ -480,34 +476,11 @@
 
         # Build union polygon.
         polygon = self.df["geometry"].loc[node_list].unary_union
-<<<<<<< HEAD
-
-=======
->>>>>>> c25f8f9b
         # Remove nodes from graph and rows from df
         self._remove_nodes(node_list)
         # Add final node to graph and df
-<<<<<<< HEAD
         self._add_node(
             final_index, adjacency_set, geometry=polygon, class_label=class_label
-=======
-        self.graph.add_node(
-            final_index,
-            rep_point=polygon.representative_point(),
-            area=polygon.area,
-            perimeter=polygon.length,
-            bounds=polygon.bounds,
-        )
-        data = {"class_label": class_label, "geometry": polygon}
-        missing_cols = {key: None for key in set(self.df.columns) - set(data.keys())}
-        self.df.loc[final_index] = gpd.GeoSeries(
-            {**data, **missing_cols}, crs=self.df.crs
-        )
-        self.df = self.df.sort_index()
-        # Add edges from final node to all neighbours of the original
-        self.graph.add_edges_from(
-            zip_longest([final_index], adjacency_set, fillvalue=final_index)
->>>>>>> c25f8f9b
         )
 
     def merge_classes(
@@ -695,7 +668,6 @@
             add_distance_edges (bool, optional): This determines whether to add
             edges between every pair of nodes, with the distance between their
             corresponding polygons as an edge attribute. Defaults to False.
-<<<<<<< HEAD
 
         Returns:
             ComponentGeoGraph: A ComponentGeoGraph containing the resulting
@@ -728,40 +700,6 @@
             metrics.Metric: The Metric object, containing the value as well as
             other information about the metric.
         """
-=======
-
-        Returns:
-            ComponentGeoGraph: A ComponentGeoGraph containing the resulting
-            GeoDataFrame (if `calc_polygons=True`) and the list of graph
-            components.
-        """
-        components: List[set] = list(nx.connected_components(self.graph))
-        if calc_polygons:
-            geom = [self.df["geometry"].loc[comp].unary_union for comp in components]
-            gdf = gpd.GeoDataFrame(
-                {"geometry": geom, "class_label": -1}, crs=self.df.crs
-            )
-            comp_geograph = ComponentGeoGraph(
-                components, gdf, add_distance_edges=add_distance_edges
-            )
-        else:
-            comp_geograph = ComponentGeoGraph(components)
-        if not hasattr(self, "components"):
-            self.components = comp_geograph
-        return comp_geograph
-
-    def get_metric(self, name: str) -> metrics.Metric:
-        """
-        Calculate and save the metric with name `name` for the current GeoGraph.
-
-        Args:
-            name (str): The name of a valid metric for a GeoGraph.
-
-        Returns:
-            metrics.Metric: The Metric object, containing the value as well as
-            other information about the metric.
-        """
->>>>>>> c25f8f9b
         if name not in metrics.METRICS_DICT:
             raise ValueError("`name` must be the name of a valid metric.")
         try:
@@ -780,7 +718,6 @@
             self.df.loc[node_id], other_graph=other_graph, mode=mode
         ).tolist()
 
-<<<<<<< HEAD
     def _remove_node(self, node_id: int):
         self._remove_nodes([node_id])
 
@@ -828,8 +765,6 @@
 
         raise NotImplementedError
 
-=======
->>>>>>> c25f8f9b
 
 class HabitatGeoGraph(GeoGraph):
     """Class to represent a habitat GeoGraph."""
