"""
Module for processing and analysis of the geospatial graph.

See https://networkx.org/documentation/stable/index.html for graph operations.
"""
import bz2
import gzip
import os
import pathlib
import pickle
from copy import deepcopy
from itertools import zip_longest
from typing import Dict, List, Optional, Union

import geopandas as gpd
import networkx as nx
import numpy as np
import rasterio
import rtree as rtree_lib
import shapely
from shapely.ops import unary_union
from src.data_loading.rasterio_utils import polygonise
from tqdm import tqdm

VALID_EXTENSIONS = (
    ".pickle",
    ".pkl",
    ".gz",
    ".bz2",
    ".shp",
    ".gpkg",
    ".tiff",
    ".tif",
    ".geotif",
    ".geotiff",
)


class GeoGraph:
    """Class for the fragmentation graph."""

    def __init__(
        self,
        data,
        attributes: Optional[List[str]] = None,
        graph_save_path: Optional[Union[str, os.PathLike]] = None,
        raster_save_path: Optional[Union[str, os.PathLike]] = None,
        tolerance: float = 0.0,
        **kwargs,
    ) -> None:
        """
        Class for the fragmentation graph.

        This class can load a pickled networkx graph directly, or create the
        graph from
            - a path to vector data (.shp, .gpkg)
            - a path to raster data  (.tif, .tiff, .geotif, .geotiff)
            - a numpy array containing raster data
            - a dataframe containing polygons.

        Note that when loading vector data, the class label column may not be
        named "class_label", which will cause an error. If loading from a
        dataframe, it must contain a column with this name. Dataframes must also
        contain a "geometry" column containing the polygon data.

        Warning: loading and saving GeoGraphs uses pickle. Loading untrusted
        data using the pickle module is not secure as it can execute arbitrary
        code. Therefore, only load GeoGraphs that come from a trusted source.
        See the pickle documentation for more details:
        https://docs.python.org/3/library/pickle.html

        Args:
            data: Can be a path to a pickle file or compressed pickle file to load
            the graph from, a path to vector data in GPKG or Shapefile format,
            a path to raster data in GeoTiff format, a numpy array containing raster
            data, or a dataframe containing polygons.
            attributes (Optional[List[str]], optional): Columns of the dataframe
            that are added to nodes of graph as attributes. Defaults to None,
            which will cause all attributes to be added.
            graph_save_path (str or pathlib.Path, optional): A path to a pickle
            file to save the graph to, can be `.gz` or `.bz2`. Defaults to None,
            which will not save the graph.
            raster_save_path (str or pathlib.Path, optional): A path to a file
            to save the polygonised raster data in. A path to a GPKG file is
            recommended, but Shapefiles also work. Defaults to None, which will
            not save the polygonised data.
            tolerance (float, optional): Adds edges between neighbours that are
            at most `tolerance` units apart. Defaults to 0.

            **mask (np.ndarray, optional): Boolean mask that can be applied over
            the polygonisation. Defaults to None.
            **transform (affine.Affine, optional): Affine transformation to
            apply when polygonising. Defaults to the identity transform.
            **crs (str, optional): Coordinate reference system to set on the
            resulting dataframe. Defaults to None.
            **connectivity (int, optional): Use 4 or 8 pixel connectivity for
            grouping pixels into features. 8 can cause issues, Defaults to 4.
            **apply_buffer (bool, optional): Apply shapely buffer function to
            the polygons after polygonising. This can fix issues with the
            polygonisation creating invalid geometries.
        """
        super().__init__()
        self._graph = nx.Graph()
        self._habitats = {}

        if raster_save_path is not None:
            raster_save_path = pathlib.Path(raster_save_path)
            if raster_save_path.suffix not in (".shp", ".gpkg"):
                raise ValueError("Argument `save_path` should be a GPKG or Shapefile.")
            os.makedirs(raster_save_path.parent, exist_ok=True)
        self.tolerance: float = tolerance
        load_from_graph: bool = False

        # Load from disk
        if isinstance(data, (str, os.PathLike)):
            load_path = pathlib.Path(data)
            assert load_path.exists()
            # Load from saved graph
            if load_path.suffix in (".pickle", ".pkl", ".gz", ".bz2"):
                self._rtree = self._load_from_graph_path(load_path)
                load_from_graph = True
            # Load from saved vector data
            elif load_path.suffix in (".shp", ".gpkg"):
                self._rtree = self._load_from_vector_path(load_path, attributes)
            # Load from saved raster data
            elif load_path.suffix in (".tiff", ".tif", ".geotif", ".geotiff"):
                self._rtree = self._load_from_raster_path(
                    load_path, raster_save_path, **kwargs
                )
            else:
                raise ValueError(
                    f"""Extension {load_path.suffix} unknown.
                                 Must be one of {VALID_EXTENSIONS}"""
                )

        # Load from objects in memory
        # Load from dataframe
        elif isinstance(data, gpd.GeoDataFrame):
            self._rtree = self._load_from_dataframe(
                data, attributes, tolerance=self.tolerance
            )
        # Load from raster array
        elif isinstance(data, np.ndarray):
            self._rtree = self._load_from_raster(data, raster_save_path, **kwargs)
        # Save resulting graph, if we didn't load from graph.
        if not load_from_graph and graph_save_path is not None:
            graph_save_path = pathlib.Path(graph_save_path)
            if graph_save_path.suffix not in (".pickle", ".pkl", ".gz", ".bz2"):
                raise ValueError(
                    """Argument `graph_save_path` should be a pickle file or
                    compressed file."""
                )
            os.makedirs(graph_save_path.parent, exist_ok=True)
            self._save_graph(graph_save_path)

        print(
            f"Graph successfully loaded with {self.graph.number_of_nodes()} nodes",
            f"and {self.graph.number_of_edges()} edges.",
        )

    @property
    def graph(self) -> nx.Graph:
        """Return networkx graph object."""
        return self._graph

    @graph.setter
    def graph(self, new_graph):
        self._graph = new_graph

    @property
    def rtree(self) -> rtree_lib.index.Index:
        """Return Rtree object."""
        return self._rtree

    @property
    def habitats(self) -> Dict[str, nx.Graph]:
        """Return habitat dictionary."""
        return self._habitats

    def _load_from_vector_path(
        self,
        vector_path: pathlib.Path,
        attributes: Optional[List[str]] = None,
        load_slice=None,
    ) -> rtree_lib.index.Index:
        """
        Load graph and rtree with vector data from GeoPackage or shape file.

        Args:
            vector_path (pathlib.Path): Path to a gpkg or shp file.
            attributes (Optional[List[str]], optional): columns of the dataframe
            that are added to nodes of graph as attributes. Defaults to None,
            which will cause all attributes to be added.
            load_slice: A slice object denoting the rows of the dataframe to
            load. Defaults to None, meaning load all rows.

        Returns:
            rtree_lib.index.Index: The Rtree object used to build the graph.
        """
        # First try to load as GeoPackage, then as Shapefile.
        if slice is not None:
            dataframe = gpd.read_file(
                vector_path, rows=load_slice, enabled_drivers=["GPKG", "ESRI Shapefile"]
            )
        else:
            dataframe = gpd.read_file(
                vector_path, enabled_drivers=["GPKG", "ESRI Shapefile"]
            )
        return self._load_from_dataframe(
            dataframe, attributes=attributes, tolerance=self.tolerance
        )

    def _load_from_raster_path(
        self,
        raster_path: pathlib.Path,
        save_path: Optional[pathlib.Path],
        **raster_kwargs,
    ) -> rtree_lib.index.Index:
        """
        Load raster data from a GeoTiff file, then load graph and rtree.

<<<<<<< HEAD
        Note: Assumes that relevant data is stored in the first band (band 1) by
            default.
=======
        Note: Assumes that relevant data is stored in the first band (band 1)
        by default.
>>>>>>> ee0c4d1e

        Args:
            raster_path (pathlib.Path): A path to a file of raster data in
            GeoTiff format.
            save_path (pathlib.Path, optional): A path to a file to save the
            polygonised raster data in. A path to a GPKG file is recommended,
            but Shapefiles also work.

        Returns:
            rtree_lib.index.Index: The Rtree object used to build the graph.
        """
        with rasterio.Env():
            with rasterio.open(raster_path) as image:
<<<<<<< HEAD
                # Load band 1 (Assumes landcover map is stored in first band by default)
=======
                # Load band 1 (Assumes that landcover map is in first band by default)
>>>>>>> ee0c4d1e
                data = image.read(1)
        return self._load_from_raster(data, save_path, **raster_kwargs)

    def _load_from_raster(
        self, data_array: np.ndarray, save_path: Optional[pathlib.Path], **raster_kwargs
    ) -> rtree_lib.index.Index:
        """
        Load raster data, polygonise, then load graph and rtree.

        The raster data should be in GeoTiff format.
        Polygonisation via `rasterio.features.shapes`, which uses `gdal_polygonize`.

        References:
        (1) https://rasterio.readthedocs.io/en/latest/api/rasterio.features.html
        (2) https://gdal.org/programs/gdal_polygonize.html

        Args:
            data_array (np.ndarray): 2D numpy array with the raster data.
            save_path (pathlib.Path, optional): A path to a file to save the
            polygonised raster data in. A path to a GPKG file is recommended,
            but Shapefiles also work.

        Returns:
            rtree_lib.index.Index: The Rtree object used to build the graph.
        """
        vector_df = polygonise(data_array=data_array, **raster_kwargs)
        if save_path is not None:
            if save_path.suffix == ".gpkg":
                vector_df.to_file(save_path, driver="GPKG")
            else:
                vector_df.to_file(save_path, driver="ESRI Shapefile")
        return self._load_from_dataframe(
            vector_df, attributes=["geometry", "class_label"], tolerance=self.tolerance
        )

    def _load_from_graph_path(self, graph_path: pathlib.Path) -> rtree_lib.index.Index:
        """
        Load networkx graph and rtree objects from a pickle file.

        Args:
            graph_path (pathlib.Path): Path to a pickle file. Can be compressed
            with gzip or bz2.

        Returns:
            rtree_lib.index.Index: The Rtree object used to build the graph.
        """
        if graph_path.suffix == ".bz2":
            with bz2.BZ2File(graph_path, "rb") as bz2_file:
                data = pickle.load(bz2_file)
        elif graph_path.suffix == ".gz":
            with gzip.GzipFile(graph_path, "rb") as gz_file:
                data = pickle.loads(gz_file.read())
        else:
            with open(graph_path, "rb") as file:
                data = pickle.load(file)

        self.graph = data["graph"]
        return data["rtree"]

    def _save_graph(self, save_path: pathlib.Path) -> None:
        """
        Save graph with attributes and rtree as pickle file. Can be compressed.

        Args:
            save_path (pathlib.Path): Path to a pickle file. Can be compressed
            with gzip or bz2 by passing filenames ending in `gz` or `bz2`.
        """
        data = {"graph": self.graph, "rtree": self.rtree}
        if save_path.suffix == ".bz2":
            with bz2.BZ2File(save_path, "wb") as bz2_file:
                pickle.dump(data, bz2_file)
        elif save_path.suffix == ".gz":
            with gzip.GzipFile(save_path, "wb") as gz_file:
                gz_file.write(pickle.dumps(data))
        else:
            with open(save_path, "wb") as file:
                pickle.dump(data, file)

    def _load_from_dataframe(
        self,
        df: gpd.GeoDataFrame,
        attributes: Optional[List[str]] = None,
        tolerance: float = 0.0,
    ) -> rtree_lib.index.Index:
        """
        Convert geopandas dataframe to networkx graph.

        This code takes around 3 minutes to run on JASMIN for the Chernobyl
        habitat data.

        Args:
            df (gpd.GeoDataFrame): GeoDataFrame containing polygon objects from
            a shape file.
            attributes (Optional[List[str]], optional): columns of df that are
            added to nodes of graph as attributes. Defaults to None,
            which will cause all attributes to be added.
            tolerance (float, optional): Adds edges between neighbours that are
            at most `tolerance` units apart. Defaults to 0.

        Raises:
            ValueError: If `tolerance` < 0, if `class_label` is not a column in
            the dataframe, or if `attributes` contains column names not in the
            dataframe.

        Returns:
            rtree_lib.index.Index: The Rtree object used to build the graph.
        """
        if tolerance < 0.0:
            raise ValueError("`tolerance` must be greater than 0.")
        if (
            attributes is not None
            and "class_label" not in attributes
            or "class_label" not in df.columns
        ):
            raise ValueError("`class_label` must be a column in the dataframe.")
        if (
            attributes is not None
            and "geometry" not in attributes
            or "geometry" not in df.columns
        ):
            raise ValueError("`geometry` must be a column in the dataframe.")
        # If no attribute list is given, all
        # columns in df are used
        if attributes is None:
            attributes = df.columns.tolist()
        elif not set(attributes).issubset(df.columns):
            raise ValueError("`attributes` must only contain column names in `df`.")

        geom: Dict[int, shapely.Polygon] = df.geometry.to_dict()
        # Build Rtree from geometry
        tree = rtree_lib.index.Index()
        for index, polygon in geom.items():
            tree.insert(index, polygon.bounds)
        # this dict maps polygon indices in df to a list
        # of neighbouring polygon indices
        graph_dict = {}

        # Creating nodes (=vertices) and finding neighbors
        for index, polygon in tqdm(
            geom.items(),
            desc="Step 1 of 2: Creating nodes and finding neighbours",
            total=len(geom),
        ):
            if tolerance > 0:
                # Expand the borders of the polygon by `tolerance```
                new_polygon = polygon.buffer(tolerance)
                # find the indexes of all polygons which intersect with this one
                neighbours: List[int] = [
                    nbr_index
                    for nbr_index in tree.intersection(new_polygon.bounds)
                    if nbr_index != index and geom[nbr_index].intersects(new_polygon)
                ]
            else:
                neighbours = [
                    nbr_index
                    for nbr_index in tree.intersection(polygon.bounds)
                    if nbr_index != index and geom[nbr_index].intersects(polygon)
                ]
            # this dict maps polygon indices in df to a list
            # of neighbouring polygon indices
            graph_dict[index] = neighbours
            row = df.loc[index]
            # getting dict of column values in row
            row_attributes = dict(zip(attributes, [row[attr] for attr in attributes]))
            # add each polygon as a node to the graph with all attributes
            self.graph.add_node(
                index,
                rep_point=polygon.representative_point(),
                area=polygon.area,
                perimeter=polygon.length,
                **row_attributes,
            )

        # iterate through the dict and add edges between neighbouring polygons
        for polygon_id, neighbours in tqdm(
            graph_dict.items(), desc="Step 2 of 2: Adding edges"
        ):
            for neighbour_id in neighbours:
                self.graph.add_edge(polygon_id, neighbour_id)

        return tree

    def merge_nodes(
        self, node_list: List[int], class_label: int, final_index: int = None
    ) -> None:
        """
        Merge a list of nodes in the graph together into a single node.

        This will create a node with a neighbour list and polygon which is the
        union of the nodes in `node_list`.

        Args:
            node_list (List[int]): List of integer node indexes in the graph.
            class_label (int): Class label for the resulting node.
            final_index (int, optional): Index to assign to the resulting node.
            Defaults to None, in which case it becomes the number of nodes in
            the graph.

        Raises:
            ValueError: If there are invalid nodes in `node_list`, or if
            `final_index` is an existing node not in `node_list`.
        """
        if not all(self.graph.has_node(node) for node in node_list):
            raise ValueError("`node_list` must only contain valid nodes.")
        if (
            final_index is not None
            and final_index not in node_list
            and self.graph.has_node(final_index)
        ):
            raise ValueError(
                "`final_index` must not be an existing node not in `node_list`."
            )
        if final_index is None:
            final_index = self.graph.number_of_nodes

        adjacency_list = set()
        for node in node_list:
            adjacency_list.update(self.graph.neighbors(node))
        polygon = unary_union(
            [self.graph.nodes[node]["geometry"] for node in node_list]
        )

        self.graph.remove_nodes_from(node_list)
        self.graph.add_node(
            final_index,
            rep_point=polygon.representative_point(),
            area=polygon.area,
            perimeter=polygon.length,
            geometry=polygon,
            class_label=class_label,
        )
        self.graph.add_edges_from(
            zip_longest([final_index], adjacency_list, fillvalue=final_index)
        )

    def add_habitat(
        self,
        name: str,
        valid_classes: List[int],
        max_travel_distance: float,
        barrier_classes: List[int],
    ):
        """Add habitat graph to habitats dictionary."""
        hgraph: nx.Graph = deepcopy(self.graph)
        # Remove all edges in the graph, then at the end we only have edges
        # between nodes less than `max_travel_distance` apart
        hgraph.clear_edges()

        for node in hgraph.nodes:
            if hgraph.nodes[node]["class_label"] not in valid_classes:
                continue

            polygon = hgraph.nodes[node]["geometry"]
            buff_poly = polygon.buffer(max_travel_distance)
            poss_neighbours = list(self.rtree.intersection(buff_poly.bounds))
            for nbr in poss_neighbours:
                if hgraph.nodes[node]["class_label"] in barrier_classes:
                    continue

                nbr_polygon = hgraph.nodes[nbr]["geometry"]
                if not hgraph.has_edge(node, nbr) and nbr_polygon.intersects(buff_poly):
                    distance = polygon.distance(nbr_polygon)
                    hgraph.add_edge(node, nbr, distance=distance)

        self.habitats[name] = hgraph<|MERGE_RESOLUTION|>--- conflicted
+++ resolved
@@ -219,13 +219,8 @@
         """
         Load raster data from a GeoTiff file, then load graph and rtree.
 
-<<<<<<< HEAD
-        Note: Assumes that relevant data is stored in the first band (band 1) by
-            default.
-=======
         Note: Assumes that relevant data is stored in the first band (band 1)
         by default.
->>>>>>> ee0c4d1e
 
         Args:
             raster_path (pathlib.Path): A path to a file of raster data in
@@ -239,11 +234,7 @@
         """
         with rasterio.Env():
             with rasterio.open(raster_path) as image:
-<<<<<<< HEAD
-                # Load band 1 (Assumes landcover map is stored in first band by default)
-=======
                 # Load band 1 (Assumes that landcover map is in first band by default)
->>>>>>> ee0c4d1e
                 data = image.read(1)
         return self._load_from_raster(data, save_path, **raster_kwargs)
 
