--- conflicted
+++ resolved
@@ -622,8 +622,7 @@
     ) -> List[int]:
         return binary_graph_operations.identify_node(
             self.df.loc[node_id], other_graph=other_graph, mode=mode
-<<<<<<< HEAD
-        )
+        ).tolist()
 
     def _remove_node(self, node_id: int):
         self._remove_nodes([node_id])
@@ -672,7 +671,4 @@
         for node_id in self.rtree.intersection(other.bounds):
             print(self.identify_node(node_id, other, mode="edge"))
 
-        raise NotImplementedError
-=======
-        ).tolist()
->>>>>>> 7d937c46
+        raise NotImplementedError