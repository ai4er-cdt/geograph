--- conflicted
+++ resolved
@@ -1,12 +1,7 @@
 """Contains tools for binary operations between GeoGraph objects."""
 from __future__ import annotations
-<<<<<<< HEAD
-from typing import Dict, List, Tuple
-=======
-
-from typing import TYPE_CHECKING
-
->>>>>>> f78684e6
+from typing import Dict, List, Tuple, TYPE_CHECKING
+
 from numpy import ndarray
 import geopandas as gpd
 from shapely.geometry.base import BaseGeometry
@@ -30,14 +25,13 @@
 }
 
 
-<<<<<<< HEAD
 class NodeMap:
     """Class to store node mappings between two graphs (the src_graph and trg_graph)"""
 
     def __init__(
         self,
-        src_graph: "GeoGraph",
-        trg_graph: "GeoGraph",
+        src_graph: geograph.GeoGraph,
+        trg_graph: geograph.GeoGraph,
         mapping: Dict[int, List[int]],
     ) -> None:
         """
@@ -61,12 +55,12 @@
         self._mapping = mapping
 
     @property
-    def src_graph(self) -> "GeoGraph":
+    def src_graph(self) -> geograph.GeoGraph:
         """Keys in the mapping dict correspond to node indices in the `src_graph`"""
         return self._src_graph
 
     @property
-    def trg_graph(self) -> "GeoGraph":
+    def trg_graph(self) -> geograph.GeoGraph:
         """Values in the mapping dict correspond to node indices in the `trg_graph`"""
         return self._trg_graph
 
@@ -102,12 +96,9 @@
         )
 
 
-def identify_node(node: dict, other_graph: "GeoGraph", mode: str = "corner") -> ndarray:
-=======
 def identify_node(
     node: dict, other_graph: geograph.GeoGraph, mode: str = "corner"
 ) -> ndarray:
->>>>>>> f78684e6
     """
     Return list of all node ids in `other_graph` which identify with the given `node`.
 
@@ -147,7 +138,9 @@
     return candidate_ids
 
 
-def identify_graphs(graph1: "GeoGraph", graph2: "GeoGraph", mode: str) -> NodeMap:
+def identify_graphs(
+    graph1: geograph.GeoGraph, graph2: geograph.GeoGraph, mode: str
+) -> NodeMap:
     """
     Idenitfy all nodes from `graph1` with nodes from `graph2` based on the given `mode`
 
