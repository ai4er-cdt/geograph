"""This module contains utility function for generally plotting graphs."""

from __future__ import annotations

from typing import Tuple

import geopandas as gpd
import shapely.geometry

from src.constants import UTM35N
import src.geograph


def create_node_edge_geometries(
    graph: src.geograph.GeoGraph,
    crs: str = UTM35N,
    include_edges: bool = True,
) -> Tuple[gpd.GeoDataFrame, gpd.GeoDataFrame]:
    """Create node and edge geometries for the networkx graph G.

    Returns node and edge geometries in two GeoDataFrames. The output can be used for
    plotting a graph.

    Args:
        graph (nx.Graph): graph with nodes and edges
        crs (str, optional): coordinate reference system of graph. Defaults to UTM35N.

    Returns:
        Tuple[gpd.GeoDataFrame, gpd.GeoDataFrame]: dataframes of nodes and edges
            respectively.
    """

    node_geoms = graph.df.geometry.to_crs(crs).representative_point()
    rep_points = node_geoms.to_dict()

    if include_edges:
        edge_lines = {}
        for idx, (node_a, node_b) in enumerate(graph.graph.edges()):
            point_a = rep_points[node_a]
            point_b = rep_points[node_b]
            edge_lines[idx] = shapely.geometry.LineString([point_a, point_b])
<<<<<<< HEAD
        edge_geoms = gpd.GeoSeries(edge_lines)
=======
        edge_geoms = gpd.GeoDataFrame({"geometry": edge_lines})
        edge_geoms = edge_geoms.set_crs(crs)
>>>>>>> 7f269c6a
    else:
        edge_geoms = None

    node_geoms = gpd.GeoDataFrame({"geometry": node_geoms})
    node_geoms = node_geoms.set_crs(crs)

    return node_geoms, edge_geoms<|MERGE_RESOLUTION|>--- conflicted
+++ resolved
@@ -39,12 +39,7 @@
             point_a = rep_points[node_a]
             point_b = rep_points[node_b]
             edge_lines[idx] = shapely.geometry.LineString([point_a, point_b])
-<<<<<<< HEAD
         edge_geoms = gpd.GeoSeries(edge_lines)
-=======
-        edge_geoms = gpd.GeoDataFrame({"geometry": edge_lines})
-        edge_geoms = edge_geoms.set_crs(crs)
->>>>>>> 7f269c6a
     else:
         edge_geoms = None
 
