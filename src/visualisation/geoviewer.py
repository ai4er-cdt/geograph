"""This module contains the GeoGraphViewer to visualise GeoGraphs"""

from __future__ import annotations

import logging
from typing import TYPE_CHECKING, List, Optional, Union

import folium
import ipyleaflet
import ipywidgets as widgets
import pandas as pd
import traitlets

from src import geograph, metrics
from src.constants import CHERNOBYL_COORDS_WGS84, WGS84
from src.visualisation import (
    control_widgets,
    folium_utils,
    graph_utils,
    style,
    widget_utils,
)

if TYPE_CHECKING:
    import geopandas as gpd


class GeoGraphViewer(ipyleaflet.Map):
    """Class for interactively viewing a GeoGraph."""

    def __init__(
        self,
        center: List[int, int] = CHERNOBYL_COORDS_WGS84,
        zoom: int = 7,
        layout: Union[widgets.Layout, None] = None,
<<<<<<< HEAD
        metric_list: List[str] = metrics.STANDARD_METRICS,
        small_screen: bool = False,
=======
        metric_list: Optional[List[str]] = None,
>>>>>>> 59d39b36
        logging_level=logging.DEBUG,
        **kwargs
    ) -> None:
        """Class for interactively viewing a GeoGraph.

        Args:
            center (List[int, int], optional): center of the map. Defaults to
                CHERNOBYL_COORDS_WGS84.
            zoom (int, optional): initial zoom level. Defaults to 7.
            layout (Union[widgets.Layout, None], optional): layout passed to
                ipyleaflet.Map. Defaults to None.
            metric_list (List[str], optional): list of GeoGraph metrics to be shown.
                Defaults to metrics.STANDARD_METRICS.
            small_screen (bool, optional): whether to reduce the control widget height
                for better usability on smaller screens.
            logging_level ([type], optional): python logging level. Defaults to
                logging.DEBUG.
        """
        super().__init__(
            center=center,
            zoom=zoom,
            scroll_wheel_zoom=True,
            crs=ipyleaflet.projections.EPSG3857,  # EPSG code for WGS84 CRS
            zoom_snap=0.1,
            **kwargs
        )
        # There seems to be no easy way to add UTM35N to ipyleaflet.Map(), hence WGS84.
        self.gpd_crs_code = WGS84
<<<<<<< HEAD
        self.metrics = metric_list
        self.small_screen = small_screen
=======
        if metric_list is None:
            self.metrics = metrics.STANDARD_METRICS
        else:
            self.metrics = metric_list
>>>>>>> 59d39b36
        if layout is None:
            self.layout = widgets.Layout(height="700px")

        # Setting log with handler, allows access to log via handler.show_logs()
        self.logger = logging.getLogger(type(self).__name__)
        self.logger.setLevel(logging_level)
        self.log_handler = widget_utils.OutputWidgetHandler()
        self.logger.addHandler(self.log_handler)

        default_map_layer = ipyleaflet.TileLayer(
            url="https://{s}.tile.openstreetmap.org/{z}/{x}/{y}.png",
            base=True,
            max_zoom=19,
            min_zoom=4,
        )

        # Note: entries in layer_dict follow the convention:
        # ipywidgets_layer = layer_dict[type][name][subtype]["layer"]
        # Layers of type "maps" only have subtype "map".
        # The layer_dict overrules the ipyleaflet.Map() attribute .layers
        self.layer_dict = dict(
            maps=dict(
                OpenStreetMap=dict(map=dict(layer=default_map_layer, active=True))
            ),
            graphs=dict(),
        )
        self.layer_style = style.DEFAULT_LAYER_STYLE

        self.graph_subtypes = [
            "pgons",
            "graph",
            "components",
            "disconnected_nodes",
            "poorly_connected_nodes",
        ]

        # Setting the current view of graph and map as traits. Together with layer_dict
        # these two determine the state of the widget.
        self.add_traits(
            current_graph=traitlets.Unicode().tag(sync=True),
            current_map=traitlets.Unicode().tag(sync=True),
        )
        self.current_graph = ""
        self.current_map = "Map"  # set to the default map added above

        self.logger.info("Viewer successfully initialised.")

    def set_layer_visibility(
        self, layer_type: str, layer_name: str, layer_subtype: str, active: bool
    ) -> None:
        """Set visiblity for a specific layer

        Set the visibility for layer in
        `layer_dict[layer_type][layer_name][layer_subtype]`.

        Args:
            layer_type (str): type of layer (e.g. "maps","graphs")
            layer_name (str): name of layer
            layer_subtype (str): subtype of layer (e.g. "map","components")
            active (bool): whether layer is activate (=visible)
        """
        self.layer_dict[layer_type][layer_name][layer_subtype]["active"] = active

    def hide_all_layers(self) -> None:
        """ Hide all layers in self.layer_dict."""
        for layer_type, type_dict in self.layer_dict.items():
            for layer_name in type_dict:
                if layer_type == "maps":
                    self.set_layer_visibility(layer_type, layer_name, "map", False)
                elif layer_type == "graphs":
                    for layer_subtype in self.graph_subtypes:
                        self.set_layer_visibility(
                            layer_type, layer_name, layer_subtype, False
                        )
        self.layer_update()

    def add_layer(self, layer: Union[dict, ipyleaflet.Layer], name=None) -> None:
        """Add a layer on the map.

        Args:
            layer (Layer instance): the new layer to add
            name (str): name for the layer. This shows up in viewer control widgets.
        """
        if isinstance(layer, dict):
            if name is None:
                name = layer["name"]
            layer = ipyleaflet.basemap_to_tiles(layer)
        else:
            if name is None:
                name = layer.name
        if layer.model_id in self._layer_ids or name in self.layer_dict["maps"].keys():
            raise ipyleaflet.LayerException(
                "layer with same name already on map, change name argument: %r" % layer
            )

        self.layer_dict["maps"][name] = dict(map=dict(layer=layer, active=True))
        self.layer_update()

    def add_graph(self, graph: geograph.GeoGraph, name: str = "Graph") -> None:
        """Add GeoGraph to viewer.

        Args:
            graph (geograph.GeoGraph): graph to be added
            name (str, optional): name shown in control panel. Defaults to "Graph".
        """
        if name in graph.habitats.keys():
            raise ValueError(
                "Name given cannot be same as habitat name in given GeoGraph."
            )
        if name in self.layer_dict["graphs"]:
            raise ValueError(
                "Graph with the same name already added to GeoGraphViewer."
            )

        graphs = {name: graph, **graph.habitats}

        for current_name, current_graph in graphs.items():

            nx_graph = current_graph.graph
            is_habitat = not current_name == name

            # Creating layer with geometries representing graph on map
            nodes, edges = graph_utils.create_node_edge_geometries(
                nx_graph, crs=current_graph.crs
            )
            graph_geometries = pd.concat([edges, nodes]).reset_index()
            graph_geo_data = ipyleaflet.GeoData(
                geo_dataframe=graph_geometries.to_crs(self.gpd_crs_code),
                name=current_name + "_graph",
                **self.layer_style["graph"]
            )

            # Creating choropleth layer for patch polygons
            pgon_df = current_graph.df.loc[list(nx_graph)]
            pgon_choropleth = self._get_choropleth_from_df(pgon_df)

            # Creating layer for graph components
            component_df = current_graph.get_graph_components(
                calc_polygons=True
            ).df.copy()
            if is_habitat:
                component_df.geometry = component_df.geometry.buffer(
                    current_graph.max_travel_distance
                )
            component_choropleth = ipyleaflet.GeoData(
                geo_dataframe=component_df.to_crs(WGS84),
                name=current_name + "_components",
                **self.layer_style["components"]
            )

            # Creating layer for disconnected (no-edge) nodes
            disconnected_nx_graph = nx_graph.subgraph(
                [node for node in nx_graph.nodes() if nx_graph.degree[node] == 0]
            )

            discon_nodes, _ = graph_utils.create_node_edge_geometries(
                disconnected_nx_graph, crs=current_graph.crs, include_edges=False
            )

            discon_nodes_geo_data = ipyleaflet.GeoData(
                geo_dataframe=discon_nodes.to_crs(self.gpd_crs_code),
                name=current_name + "_disconnected_nodes",
                **self.layer_style["disconnected_nodes"]
            )

            # Creating layer for poorly connected (one-edge) nodes
            poorly_connected_nx_graph = nx_graph.subgraph(
                [node for node in nx_graph.nodes() if nx_graph.degree[node] == 1]
            )
            poorly_con_nodes, _ = graph_utils.create_node_edge_geometries(
                poorly_connected_nx_graph, crs=current_graph.crs, include_edges=False
            )
            poorly_con_nodes_geo_data = ipyleaflet.GeoData(
                geo_dataframe=poorly_con_nodes.to_crs(self.gpd_crs_code),
                name=current_name + "_poorly_connected_nodes",
                **self.layer_style["poorly_connected_nodes"]
            )

            # Getting graph metrics
            graph_metrics = []
            for metric in self.metrics:
                graph_metrics.append(
                    current_graph.get_metric(metric)
                )  # pylint: disable=protected-access

            # Combining all layers and adding them to layer_dict
            layer = dict(
                is_habitat=is_habitat,
                graph=dict(layer=graph_geo_data, active=True),
                pgons=dict(layer=pgon_choropleth, active=True),
                components=dict(layer=component_choropleth, active=False),
                disconnected_nodes=dict(layer=discon_nodes_geo_data, active=False),
                poorly_connected_nodes=dict(
                    layer=poorly_con_nodes_geo_data, active=False
                ),
                metrics=graph_metrics,
                original_graph=current_graph,
            )
            if is_habitat:
                layer["parent"] = name

            self.layer_dict["graphs"][current_name] = layer

        self.current_graph = name
        self.layer_update()
        self.logger.info("Added graph.")

    def _get_choropleth_from_df(self, df: gpd.GeoDataFrame) -> ipyleaflet.Choropleth:
        """Create ipyleaflet.Choropleth from GeoDataFrame of polygons.

        Args:
            df (gpd.GeoDataFrame): dataframe to visualise

        Returns:
            ipyleaflet.Choropleth: choropleth layer
        """
        df["area_in_m2"] = df.area
        df = df.to_crs(WGS84)
        geo_data = df.__geo_interface__

        # This fix is needed because ipyleaflet.choropleth can't reach individual
        # properties for key
        for feature in geo_data["features"]:
            feature["class_label"] = feature["properties"]["class_label"]

        unique_classes = list(df.class_label.unique())
        choro_data = dict(zip(unique_classes, range(len(unique_classes))))

        choropleth = ipyleaflet.Choropleth(
            geo_data=geo_data,
            choro_data=choro_data,
            key_on="class_label",
            **self.layer_style["pgons"]
        )

        return choropleth

    def layer_update(self) -> None:
        """Update `self.layer` tuple from `self.layer_dict`."""
        layers = [
            map_layer["map"]["layer"]
            for map_layer in self.layer_dict["maps"].values()
            if map_layer["map"]["active"]
        ]
        for graph in self.layer_dict["graphs"].values():
            for graph_subtype in self.graph_subtypes:
                if graph[graph_subtype]["active"]:
                    layers.append(graph[graph_subtype]["layer"])

        self.layers = tuple(layers)
        self.logger.debug("layer_update() called.")

    def set_graph_style(self, radius: float = 10, node_color: str = None) -> None:
        """Set the style of any graphs added to viewer.

        Args:
            radius (float): radius of nodes in graph. Defaults to 10.
            node_color (str): (CSS) color of graph node (e.g. "blue")
        """
        for name, graph in self.layer_dict["graphs"].items():
            layer = graph["graph"]["layer"]

            # Below doesn't work because traitlet change not observed
            # layer.point_style['radius'] = radius

            self.layer_style["graph"]["point_style"]["radius"] = radius
            self.layer_style["graph"]["style"]["fillColor"] = node_color
            layer = ipyleaflet.GeoData(
                geo_dataframe=layer.geo_dataframe,
                name=layer.name,
                **self.layer_style["graph"]
            )
            self.layer_dict["graphs"][name]["graph"]["layer"] = layer
        self.layer_update()

    def enable_graph_controls(self) -> None:
        """Add controls for graphs to GeoGraphViewer."""

        if not self.layer_dict["graphs"]:
            raise AttributeError(
                (
                    "GeoGraphViewer has no graph. Add graph using viewer.add_graph() "
                    "method before adding and showing controls."
                )
            )

        # Add combined control widgets to viewer
        control_widget = control_widgets.GraphControlWidget(viewer=self)
        control = ipyleaflet.WidgetControl(widget=control_widget, position="topright")
        self.add_control(control)

        # Add hover widget to viewer
        hover_widget = control_widgets.HoverWidget(viewer=self)
        hover_control = ipyleaflet.WidgetControl(
            widget=hover_widget, position="topright"
        )
        self.add_control(hover_control)

        # Add GeoGraph branding
        header = widgets.HTML(
            """<b>GeoGraph</b>""", layout=widgets.Layout(padding="3px 10px 3px 10px")
        )
        self.add_control(
            ipyleaflet.WidgetControl(widget=header, position="bottomright")
        )

        # Add default ipyleaflet controls: fullscreen and scale
        self.add_control(ipyleaflet.FullScreenControl())
        self.add_control(ipyleaflet.ScaleControl(position="bottomleft"))


class FoliumGeoGraphViewer:
    """Class for viewing GeoGraph object without ipywidgets"""

    def __init__(self) -> None:
        """Class for viewing GeoGraph object without ipywidgets."""
        self.widget = None

    def _repr_html_(self) -> str:
        """Return raw html of widget as string.

        This method gets called by IPython.display.display().
        """

        if self.widget is not None:
            return self.widget._repr_html_()  # pylint: disable=protected-access

    def add_graph(self, graph: geograph.GeoGraph) -> None:
        """Add graph to viewer.

        The added graph is visualised in the viewer.

        Args:
            graph (geograph.GeoGraph): GeoGraph to be shown
        """

        self._add_graph_to_folium_map(graph)

    def add_layer_control(self) -> None:
        """Add layer control to the viewer."""
        folium.LayerControl().add_to(self.widget)

    def _add_graph_to_folium_map(self, graph: geograph.GeoGraph) -> None:
        """Add graph to folium map.

        Args:
            graph (geograph.GeoGraph): GeoGraph to be added
        """
        self.widget = folium_utils.add_graph_to_folium_map(
            folium_map=self.widget, graph=graph.graph
        )<|MERGE_RESOLUTION|>--- conflicted
+++ resolved
@@ -33,12 +33,8 @@
         center: List[int, int] = CHERNOBYL_COORDS_WGS84,
         zoom: int = 7,
         layout: Union[widgets.Layout, None] = None,
-<<<<<<< HEAD
-        metric_list: List[str] = metrics.STANDARD_METRICS,
+        metric_list: Optional[List[str]] = None,
         small_screen: bool = False,
-=======
-        metric_list: Optional[List[str]] = None,
->>>>>>> 59d39b36
         logging_level=logging.DEBUG,
         **kwargs
     ) -> None:
@@ -51,7 +47,7 @@
             layout (Union[widgets.Layout, None], optional): layout passed to
                 ipyleaflet.Map. Defaults to None.
             metric_list (List[str], optional): list of GeoGraph metrics to be shown.
-                Defaults to metrics.STANDARD_METRICS.
+                Defaults to None.
             small_screen (bool, optional): whether to reduce the control widget height
                 for better usability on smaller screens.
             logging_level ([type], optional): python logging level. Defaults to
@@ -67,15 +63,11 @@
         )
         # There seems to be no easy way to add UTM35N to ipyleaflet.Map(), hence WGS84.
         self.gpd_crs_code = WGS84
-<<<<<<< HEAD
-        self.metrics = metric_list
         self.small_screen = small_screen
-=======
         if metric_list is None:
             self.metrics = metrics.STANDARD_METRICS
         else:
             self.metrics = metric_list
->>>>>>> 59d39b36
         if layout is None:
             self.layout = widgets.Layout(height="700px")
 
