"""This module contains the GeoGraphViewer to visualise GeoGraphs"""

from __future__ import annotations

import logging
from typing import TYPE_CHECKING, List, Optional, Union

import folium
import ipyleaflet
import ipywidgets as widgets
import pandas as pd
import traitlets

from src import geograph, metrics
from src.constants import CHERNOBYL_COORDS_WGS84, WGS84
from src.visualisation import (
    control_widgets,
    folium_utils,
    graph_utils,
    style,
    widget_utils,
)

if TYPE_CHECKING:
    import geopandas as gpd


class GeoGraphViewer(ipyleaflet.Map):
    """Class for interactively viewing a GeoGraph."""

    def __init__(
        self,
        center: List[int, int] = CHERNOBYL_COORDS_WGS84,
        zoom: int = 7,
        layout: Union[widgets.Layout, None] = None,
        metric_list: Optional[List[str]] = None,
        small_screen: bool = False,
        logging_level=logging.DEBUG,
        **kwargs
    ) -> None:
        """Class for interactively viewing a GeoGraph.

        Args:
            center (List[int, int], optional): center of the map. Defaults to
                CHERNOBYL_COORDS_WGS84.
            zoom (int, optional): initial zoom level. Defaults to 7.
            layout (Union[widgets.Layout, None], optional): layout passed to
                ipyleaflet.Map. Defaults to None.
            metric_list (List[str], optional): list of GeoGraph metrics to be shown.
                Defaults to None.
            small_screen (bool, optional): whether to reduce the control widget height
                for better usability on smaller screens.
            logging_level ([type], optional): python logging level. Defaults to
                logging.DEBUG.
        """
        super().__init__(
            center=center,
            zoom=zoom,
            scroll_wheel_zoom=True,
            crs=ipyleaflet.projections.EPSG3857,  # EPSG code for WGS84 CRS
            zoom_snap=0.1,
            **kwargs
        )
        # There seems to be no easy way to add UTM35N to ipyleaflet.Map(), hence WGS84.
        self.gpd_crs_code = WGS84
        self.small_screen = small_screen
        if metric_list is None:
            self.metrics = metrics.STANDARD_METRICS
        else:
            self.metrics = metric_list
        if layout is None:
            self.layout = widgets.Layout(height="700px")

        # Setting log with handler, allows access to log via handler.show_logs()
        self.logger = logging.getLogger(type(self).__name__)
        self.logger.setLevel(logging_level)
        self.log_handler = widget_utils.OutputWidgetHandler()
        self.logger.addHandler(self.log_handler)

        default_map_layer = ipyleaflet.TileLayer(
            url="https://{s}.tile.openstreetmap.org/{z}/{x}/{y}.png",
            base=True,
            max_zoom=19,
            min_zoom=4,
        )

        # Note: entries in layer_dict follow the convention:
        # ipywidgets_layer = layer_dict[type][name][subtype]["layer"]
        # Layers of type "maps" only have subtype "map".
        # The layer_dict overrules the ipyleaflet.Map() attribute .layers
        self.layer_dict = dict(
            maps=dict(
                OpenStreetMap=dict(map=dict(layer=default_map_layer, active=True))
            ),
            graphs=dict(),
        )
        self.layer_style = style.DEFAULT_LAYER_STYLE

        self.graph_subtypes = [
            "pgons",
            "graph",
            "components",
            "disconnected_nodes",
            "poorly_connected_nodes",
        ]

        # Setting the current view of graph and map as traits. Together with layer_dict
        # these two determine the state of the widget.
        self.add_traits(
            current_graph=traitlets.Unicode().tag(sync=True),
            current_map=traitlets.Unicode().tag(sync=True),
        )
        self.current_graph = ""
        self.current_map = "Map"  # set to the default map added above

        self.logger.info("Viewer successfully initialised.")

    def set_layer_visibility(
        self, layer_type: str, layer_name: str, layer_subtype: str, active: bool
    ) -> None:
        """Set visiblity for a specific layer

        Set the visibility for layer in
        `layer_dict[layer_type][layer_name][layer_subtype]`.

        Args:
            layer_type (str): type of layer (e.g. "maps","graphs")
            layer_name (str): name of layer
            layer_subtype (str): subtype of layer (e.g. "map","components")
            active (bool): whether layer is activate (=visible)
        """
        self.layer_dict[layer_type][layer_name][layer_subtype]["active"] = active

    def hide_all_layers(self) -> None:
        """ Hide all layers in self.layer_dict."""
        for layer_type, type_dict in self.layer_dict.items():
            for layer_name in type_dict:
                if layer_type == "maps":
                    self.set_layer_visibility(layer_type, layer_name, "map", False)
                elif layer_type == "graphs":
                    for layer_subtype in self.graph_subtypes:
                        self.set_layer_visibility(
                            layer_type, layer_name, layer_subtype, False
                        )
        self.layer_update()

    def add_layer(self, layer: Union[dict, ipyleaflet.Layer], name=None) -> None:
        """Add a layer on the map.

        Args:
            layer (Layer instance): the new layer to add
            name (str): name for the layer. This shows up in viewer control widgets.
        """
        if isinstance(layer, dict):
            if name is None:
                name = layer["name"]
            layer = ipyleaflet.basemap_to_tiles(layer)
        else:
            if name is None:
                name = layer.name
        if layer.model_id in self._layer_ids or name in self.layer_dict["maps"].keys():
            raise ipyleaflet.LayerException(
                "layer with same name already on map, change name argument: %r" % layer
            )

        self.layer_dict["maps"][name] = dict(map=dict(layer=layer, active=True))
        self.layer_update()

    def add_graph(
        self,
        graph: geograph.GeoGraph,
        name: str = "Graph",
        with_components: bool = True,
    ) -> None:
        """Add GeoGraph to viewer.

        Args:
            graph (geograph.GeoGraph): graph to be added
            name (str, optional): name shown in control panel. Defaults to "Graph".
            with_components(bool, optional): Iff True the graph components are
                calculated. Warning, this can make the loading of the viewer slow.
                Defaults to True.
        """
        self.logger.info("Started adding GeoGraph.")
        if name in graph.habitats.keys():
            raise ValueError(
                "Name given cannot be same as habitat name in given GeoGraph."
            )
        if name in self.layer_dict["graphs"]:
            raise ValueError(
                "Graph with the same name already added to GeoGraphViewer."
            )

        graphs = {name: graph, **graph.habitats}

        for idx, (current_name, current_graph) in enumerate(graphs.items()):
            self.logger.info(
                "Started adding graph %s of %s: %s", idx + 1, len(graphs), current_name
            )

            # Calculate patch metrics for current graph
            current_graph.get_patch_metrics()
            is_habitat = not current_name == name

            # Creating layer with geometries representing graph on map
            self.logger.debug("Creating graph geometries layer (graph_geo_data).")
            nodes, edges = graph_utils.create_node_edge_geometries(
<<<<<<< HEAD
                current_graph, crs=self.gpd_crs_code
=======
                current_graph, crs=current_graph.crs
>>>>>>> 7f269c6a
            )
            graph_geo_data = ipyleaflet.GeoData(
                geo_dataframe=nodes.append(edges)
                .to_frame(name="geometry")
                .reset_index(),
                name=current_name + "_graph",
                **self.layer_style["graph"]
            )

            # Creating choropleth layer for patch polygons
            self.logger.debug("Creating patch polygons layer (pgon_choropleth).")
            pgon_choropleth = self._get_choropleth_from_df(
                current_graph.df, colname="class_label", **self.layer_style["pgons"]
            )

            # Creating layer for graph components
            if with_components:
                self.logger.debug("Creating components layer (component_choropleth).")
                component_df = current_graph.get_graph_components(
                    calc_polygons=True
                ).df.copy()
                if is_habitat:
                    component_df.geometry = component_df.geometry.buffer(
                        current_graph.max_travel_distance
                    )
                component_choropleth = ipyleaflet.GeoData(
                    geo_dataframe=component_df.to_crs(WGS84),
                    name=current_name + "_components",
                    **self.layer_style["components"]
                )
            else:
                component_choropleth = None

            # Creating layer for disconnected (no-edge) nodes
            self.logger.debug(
                "Creating disconnected node layer (discon_nodes_geo_data)."
            )
<<<<<<< HEAD
            disconnected = [
                node
                for node in current_graph.graph.nodes()
                if current_graph.graph.degree[node] == 0
            ]
=======
            discon_indices = [
                node for node in nx_graph.nodes() if nx_graph.degree[node] == 0
            ]
            discon_nodes = nodes.loc[discon_indices]

>>>>>>> 7f269c6a
            discon_nodes_geo_data = ipyleaflet.GeoData(
                geo_dataframe=nodes.loc[disconnected].to_frame(name="geometry"),
                name=current_name + "_disconnected_nodes",
                **self.layer_style["disconnected_nodes"]
            )

            # Creating layer for poorly connected (one-edge) nodes
            self.logger.debug(
                "Creating poorly connected node layer (poorly_con_nodes_geo_data)."
            )
<<<<<<< HEAD
            poorly_connected = [
                node
                for node in current_graph.graph.nodes()
                if current_graph.graph.degree[node] == 1
            ]
=======
            poorly_con_indices = [
                node for node in nx_graph.nodes() if nx_graph.degree[node] == 1
            ]
            poorly_con_nodes = nodes.loc[poorly_con_indices]
>>>>>>> 7f269c6a
            poorly_con_nodes_geo_data = ipyleaflet.GeoData(
                geo_dataframe=nodes.loc[poorly_connected].to_frame(name="geometry"),
                name=current_name + "_poorly_connected_nodes",
                **self.layer_style["poorly_connected_nodes"]
            )

            # Getting graph metrics
            self.logger.debug("Add graph metrics.")
            graph_metrics = []
            for metric in self.metrics:
                graph_metrics.append(
                    current_graph.get_metric(metric)
                )  # pylint: disable=protected-access

            # Combining all layers and adding them to layer_dict
            self.logger.debug("Assembling layer dict (layer).")
            layer = dict(
                is_habitat=is_habitat,
                graph=dict(layer=graph_geo_data, active=True),
                pgons=dict(layer=pgon_choropleth, active=True),
                components=dict(layer=component_choropleth, active=False),
                disconnected_nodes=dict(layer=discon_nodes_geo_data, active=False),
                poorly_connected_nodes=dict(
                    layer=poorly_con_nodes_geo_data, active=False
                ),
                node_dynamics=dict(layer=None, active=False),
                node_change=dict(layer=None, active=False),
                metrics=graph_metrics,
                original_graph=current_graph,
            )
            if is_habitat:
                layer["parent"] = name

            self.layer_dict["graphs"][current_name] = layer
            self.logger.info("Finished adding graph: %s.", current_name)

        self.current_graph = name
        self.layer_update()
        self.logger.info("Added graph.")

    def _get_choropleth_from_df(
        self, df: gpd.GeoDataFrame, colname: str = "class_label", **choropleth_args
    ) -> ipyleaflet.Choropleth:
        """Create ipyleaflet.Choropleth from GeoDataFrame of polygons.

        Args:
            df (gpd.GeoDataFrame): dataframe to visualise
            colname (str): name of the column to display as choropleth data
            **choropleth_args: Keywordarguments passed to `ipyleaflet.Choropleth`.

        Returns:
            ipyleaflet.Choropleth: choropleth layer
        """
        df = df.to_crs(WGS84)
        geo_data = df.__geo_interface__
        if pd.api.types.is_numeric_dtype(df[colname]):
            choro_data = {str(key): val for key, val in df[colname].items()}
        else:
            col_as_categories = df[colname].astype("category").cat.codes
            choro_data = {str(key): val for key, val in col_as_categories.items()}

        choropleth_layer = ipyleaflet.Choropleth(
            geo_data=geo_data, choro_data=choro_data, **choropleth_args
        )

        return choropleth_layer

    def layer_update(self) -> None:
        """Update `self.layer` tuple from `self.layer_dict`."""
        layers = [
            map_layer["map"]["layer"]
            for map_layer in self.layer_dict["maps"].values()
            if map_layer["map"]["active"]
        ]
        for graph in self.layer_dict["graphs"].values():
            for graph_subtype in self.graph_subtypes:
                if graph[graph_subtype]["active"]:
                    layers.append(graph[graph_subtype]["layer"])

        self.layers = tuple(layers)
        self.logger.debug("layer_update() called.")

    def set_graph_style(self, radius: float = 10, node_color: str = None) -> None:
        """Set the style of any graphs added to viewer.

        Args:
            radius (float): radius of nodes in graph. Defaults to 10.
            node_color (str): (CSS) color of graph node (e.g. "blue")
        """
        for name, graph in self.layer_dict["graphs"].items():
            layer = graph["graph"]["layer"]

            # Below doesn't work because traitlet change not observed
            # layer.point_style['radius'] = radius

            self.layer_style["graph"]["point_style"]["radius"] = radius
            self.layer_style["graph"]["style"]["fillColor"] = node_color
            layer = ipyleaflet.GeoData(
                geo_dataframe=layer.geo_dataframe,
                name=layer.name,
                **self.layer_style["graph"]
            )
            self.layer_dict["graphs"][name]["graph"]["layer"] = layer
        self.layer_update()

    def enable_graph_controls(self) -> None:
        """Add controls for graphs to GeoGraphViewer."""

        if not self.layer_dict["graphs"]:
            raise AttributeError(
                (
                    "GeoGraphViewer has no graph. Add graph using viewer.add_graph() "
                    "method before adding and showing controls."
                )
            )

        # Add combined control widgets to viewer
        control_widget = control_widgets.GraphControlWidget(viewer=self)
        control = ipyleaflet.WidgetControl(widget=control_widget, position="topright")
        self.add_control(control)

        # Add hover widget to viewer
        hover_widget = control_widgets.HoverWidget(viewer=self)
        hover_control = ipyleaflet.WidgetControl(
            widget=hover_widget, position="topright"
        )
        self.add_control(hover_control)

        # Add GeoGraph branding
        header = widgets.HTML(
            """<b>GeoGraph</b>""", layout=widgets.Layout(padding="3px 10px 3px 10px")
        )
        self.add_control(
            ipyleaflet.WidgetControl(widget=header, position="bottomright")
        )

        # Add default ipyleaflet controls: fullscreen and scale
        self.add_control(ipyleaflet.FullScreenControl())
        self.add_control(ipyleaflet.ScaleControl(position="bottomleft"))


class FoliumGeoGraphViewer:
    """Class for viewing GeoGraph object without ipywidgets"""

    def __init__(self) -> None:
        """Class for viewing GeoGraph object without ipywidgets."""
        self.widget = None

    def _repr_html_(self) -> str:
        """Return raw html of widget as string.

        This method gets called by IPython.display.display().
        """

        if self.widget is not None:
            return self.widget._repr_html_()  # pylint: disable=protected-access

    def add_graph(self, graph: geograph.GeoGraph) -> None:
        """Add graph to viewer.

        The added graph is visualised in the viewer.

        Args:
            graph (geograph.GeoGraph): GeoGraph to be shown
        """

        self._add_graph_to_folium_map(graph)

    def add_layer_control(self) -> None:
        """Add layer control to the viewer."""
        folium.LayerControl().add_to(self.widget)

    def _add_graph_to_folium_map(self, graph: geograph.GeoGraph) -> None:
        """Add graph to folium map.

        Args:
            graph (geograph.GeoGraph): GeoGraph to be added
        """
        self.widget = folium_utils.add_graph_to_folium_map(
            folium_map=self.widget, graph=graph
        )<|MERGE_RESOLUTION|>--- conflicted
+++ resolved
@@ -205,11 +205,7 @@
             # Creating layer with geometries representing graph on map
             self.logger.debug("Creating graph geometries layer (graph_geo_data).")
             nodes, edges = graph_utils.create_node_edge_geometries(
-<<<<<<< HEAD
                 current_graph, crs=self.gpd_crs_code
-=======
-                current_graph, crs=current_graph.crs
->>>>>>> 7f269c6a
             )
             graph_geo_data = ipyleaflet.GeoData(
                 geo_dataframe=nodes.append(edges)
@@ -247,19 +243,11 @@
             self.logger.debug(
                 "Creating disconnected node layer (discon_nodes_geo_data)."
             )
-<<<<<<< HEAD
             disconnected = [
                 node
                 for node in current_graph.graph.nodes()
                 if current_graph.graph.degree[node] == 0
             ]
-=======
-            discon_indices = [
-                node for node in nx_graph.nodes() if nx_graph.degree[node] == 0
-            ]
-            discon_nodes = nodes.loc[discon_indices]
-
->>>>>>> 7f269c6a
             discon_nodes_geo_data = ipyleaflet.GeoData(
                 geo_dataframe=nodes.loc[disconnected].to_frame(name="geometry"),
                 name=current_name + "_disconnected_nodes",
@@ -270,18 +258,11 @@
             self.logger.debug(
                 "Creating poorly connected node layer (poorly_con_nodes_geo_data)."
             )
-<<<<<<< HEAD
             poorly_connected = [
                 node
                 for node in current_graph.graph.nodes()
                 if current_graph.graph.degree[node] == 1
             ]
-=======
-            poorly_con_indices = [
-                node for node in nx_graph.nodes() if nx_graph.degree[node] == 1
-            ]
-            poorly_con_nodes = nodes.loc[poorly_con_indices]
->>>>>>> 7f269c6a
             poorly_con_nodes_geo_data = ipyleaflet.GeoData(
                 geo_dataframe=nodes.loc[poorly_connected].to_frame(name="geometry"),
                 name=current_name + "_poorly_connected_nodes",
