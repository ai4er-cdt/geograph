--- conflicted
+++ resolved
@@ -5,12 +5,9 @@
 from sys import getsizeof
 
 import requests
-<<<<<<< HEAD
-=======
 import inspect
 import time
 from functools import wraps
->>>>>>> 48601fbb
 
 
 def timeit(method):
