# NOTE: These requirements are used for developing code on the repo.
# As a standard they include certain formatters and linters.

# local package
-e ../.

# external requirements (mostly linters and formatters)
pylint              # pylint linter
mypy                # python type checker
black               # automatic formatting provider
pre-commit  	    # for git precommit hooks
isort               # automatic import sorter
python-dotenv       # environment variable manager
pydocstyle          # set pydocstyle

# linear algebra and general data analysis
numpy               # arrays, linear algebra
scipy               # linear algebra and numerical mathematics
numba               # speeding up array operations
pandas              # tabular data analysis

# plotting
matplotlib          # general python plotting
seaborn             # fancier plotting styles
descartes           # geospatial plotting of shapefiles
folium              # plotting maps

# interactive computing
jupyter             # jupyter notebooks
tqdm                # progress bars

# geospatial analysis requirements
rasterio            # opening and loading raster data
fiona               # manipulating geospatial vector data
geopandas           # manipulating geospatial vector data
shapely             # working with vector shapes
pycrs               # working with coordinate reference systems
geopy               # convenient API requests to geocoders
xarray              # useful data structures
rioxarray           # adaptation of xarray for raterio.
<<<<<<< HEAD
dask[array]     # allows to composite multiple satellite images stored in different shards
dask[dataframe]   # allows more lazy operation for xarray.
=======
"dask[dataframe]"   # allows more lazy operation for xarray.
"dask[distributed]" # allows distributed computing
>>>>>>> ab270592
netCDF4             # makes sure that the default driver is netCDF4.
bottleneck          # needed for fill forward (xarray.DataArray.ffil)

# additional
networkx            # manipulating graph data

# gdrive functionality
google-api-python-client
google-auth-httplib2
google-auth-oauthlib

# make videos for animating timeseries etc.
imageio
imageio-ffmpeg

# xgboost
xgboost         # gradient boosted regression
sklearn         # sklearn
graphviz        # can plot the decission tree

<<<<<<< HEAD
#
=======
# Pytorch lighnning
>>>>>>> ab270592
pillow
torch==1.8
torchvision
wandb
pytorch-lightning
git+https://github.com/qubvel/segmentation_models.pytorch
hydra-core<|MERGE_RESOLUTION|>--- conflicted
+++ resolved
@@ -38,13 +38,10 @@
 geopy               # convenient API requests to geocoders
 xarray              # useful data structures
 rioxarray           # adaptation of xarray for raterio.
-<<<<<<< HEAD
-dask[array]     # allows to composite multiple satellite images stored in different shards
-dask[dataframe]   # allows more lazy operation for xarray.
-=======
-"dask[dataframe]"   # allows more lazy operation for xarray.
-"dask[distributed]" # allows distributed computing
->>>>>>> ab270592
+dask[array]         # allows to composite multiple satellite images stored in different shards
+dask[dataframe]     # allows more lazy operation for xarray.
+dask[dataframe]     # allows more lazy operation for xarray.
+dask[distributed]   # allows distributed computing
 netCDF4             # makes sure that the default driver is netCDF4.
 bottleneck          # needed for fill forward (xarray.DataArray.ffil)
 
@@ -65,11 +62,7 @@
 sklearn         # sklearn
 graphviz        # can plot the decission tree
 
-<<<<<<< HEAD
 #
-=======
-# Pytorch lighnning
->>>>>>> ab270592
 pillow
 torch==1.8
 torchvision
